--- conflicted
+++ resolved
@@ -30,11 +30,6 @@
 // ErrMissingMetadata indicates that plugin.yaml is missing.
 var ErrMissingMetadata = errors.New("plugin metadata (plugin.yaml) missing")
 
-<<<<<<< HEAD
-=======
-// Debug enables verbose output.
-var Debug bool
-
 // Options contains options for plugin installation.
 type Options struct {
 	// Verify enables signature verification before installation
@@ -43,7 +38,6 @@
 	Keyring string
 }
 
->>>>>>> 90a91e09
 // Installer provides an interface for installing helm client plugins.
 type Installer interface {
 	// Install adds a plugin.
