<<<<<<< HEAD
BINDIR     := $(CURDIR)/bin
DIST_DIRS  := find * -type d -exec
TARGETS    := darwin/amd64 linux/amd64 linux/386 linux/arm linux/arm64 linux/ppc64le linux/s390x windows/amd64
BINNAME    ?= helm
=======
BINDIR      := $(CURDIR)/bin
DIST_DIRS   := find * -type d -exec
TARGETS     := darwin/amd64 linux/amd64 linux/386 linux/arm linux/arm64 linux/ppc64le windows/amd64
TARGET_OBJS ?= darwin-amd64.tar.gz darwin-amd64.tar.gz.sha256 linux-amd64.tar.gz linux-amd64.tar.gz.sha256 linux-386.tar.gz linux-386.tar.gz.sha256 linux-arm.tar.gz linux-arm.tar.gz.sha256 linux-arm64.tar.gz linux-arm64.tar.gz.sha256 linux-ppc64le.tar.gz linux-ppc64le.tar.gz.sha256 windows-amd64.zip windows-amd64.zip.sha256
BINNAME     ?= helm
>>>>>>> bd8dbcac

GOPATH        = $(shell go env GOPATH)
DEP           = $(GOPATH)/bin/dep
GOX           = $(GOPATH)/bin/gox
GOIMPORTS     = $(GOPATH)/bin/goimports

ACCEPTANCE_DIR:=$(GOPATH)/src/helm.sh/acceptance-testing
# To specify the subset of acceptance tests to run. '.' means all tests
ACCEPTANCE_RUN_TESTS=.

# go option
PKG        := ./...
TAGS       :=
TESTS      := .
TESTFLAGS  :=
LDFLAGS    := -w -s
GOFLAGS    :=
SRC        := $(shell find . -type f -name '*.go' -print)

# Required for globs to work correctly
SHELL      = /bin/bash

GIT_COMMIT = $(shell git rev-parse HEAD)
GIT_SHA    = $(shell git rev-parse --short HEAD)
GIT_TAG    = $(shell git describe --tags --abbrev=0 --exact-match 2>/dev/null)
GIT_DIRTY  = $(shell test -n "`git status --porcelain`" && echo "dirty" || echo "clean")

ifdef VERSION
	BINARY_VERSION = $(VERSION)
endif
BINARY_VERSION ?= ${GIT_TAG}

# Only set Version if building a tag or VERSION is set
ifneq ($(BINARY_VERSION),)
	LDFLAGS += -X helm.sh/helm/v3/internal/version.version=${BINARY_VERSION}
endif

# Clear the "unreleased" string in BuildMetadata
ifneq ($(GIT_TAG),)
	LDFLAGS += -X helm.sh/helm/v3/internal/version.metadata=
endif
LDFLAGS += -X helm.sh/helm/v3/internal/version.gitCommit=${GIT_COMMIT}
LDFLAGS += -X helm.sh/helm/v3/internal/version.gitTreeState=${GIT_DIRTY}

.PHONY: all
all: build

# ------------------------------------------------------------------------------
#  build

.PHONY: build
build: $(BINDIR)/$(BINNAME)

$(BINDIR)/$(BINNAME): $(SRC)
	GO111MODULE=on go build $(GOFLAGS) -tags '$(TAGS)' -ldflags '$(LDFLAGS)' -o $(BINDIR)/$(BINNAME) ./cmd/helm

# ------------------------------------------------------------------------------
#  test

.PHONY: test
test: build
test: TESTFLAGS += -race -v
test: test-style
test: test-unit

.PHONY: test-unit
test-unit:
	@echo
	@echo "==> Running unit tests <=="
	GO111MODULE=on go test $(GOFLAGS) -run $(TESTS) $(PKG) $(TESTFLAGS)

.PHONY: test-coverage
test-coverage:
	@echo
	@echo "==> Running unit tests with coverage <=="
	@ ./scripts/coverage.sh

.PHONY: test-style
test-style:
	GO111MODULE=on golangci-lint run
	@scripts/validate-license.sh

.PHONY: test-acceptance
test-acceptance: TARGETS = linux/amd64
test-acceptance: build build-cross
	@if [ -d "${ACCEPTANCE_DIR}" ]; then \
		cd ${ACCEPTANCE_DIR} && \
			ROBOT_RUN_TESTS=$(ACCEPTANCE_RUN_TESTS) ROBOT_HELM_PATH=$(BINDIR) make acceptance; \
	else \
		echo "You must clone the acceptance_testing repo under $(ACCEPTANCE_DIR)"; \
		echo "You can find the acceptance_testing repo at https://github.com/helm/acceptance-testing"; \
	fi

.PHONY: test-acceptance-completion
test-acceptance-completion: ACCEPTANCE_RUN_TESTS = shells.robot
test-acceptance-completion: test-acceptance

.PHONY: coverage
coverage:
	@scripts/coverage.sh

.PHONY: format
format: $(GOIMPORTS)
	GO111MODULE=on go list -f '{{.Dir}}' ./... | xargs $(GOIMPORTS) -w -local helm.sh/helm

# ------------------------------------------------------------------------------
#  dependencies

# If go get is run from inside the project directory it will add the dependencies
# to the go.mod file. To avoid that we change to a directory without a go.mod file
# when downloading the following dependencies

$(GOX):
	(cd /; GO111MODULE=on go get -u github.com/mitchellh/gox)

$(GOIMPORTS):
	(cd /; GO111MODULE=on go get -u golang.org/x/tools/cmd/goimports)

# ------------------------------------------------------------------------------
#  release

.PHONY: build-cross
build-cross: LDFLAGS += -extldflags "-static"
build-cross: $(GOX)
	GO111MODULE=on CGO_ENABLED=0 $(GOX) -parallel=3 -output="_dist/{{.OS}}-{{.Arch}}/$(BINNAME)" -osarch='$(TARGETS)' $(GOFLAGS) -tags '$(TAGS)' -ldflags '$(LDFLAGS)' ./cmd/helm

.PHONY: dist
dist:
	( \
		cd _dist && \
		$(DIST_DIRS) cp ../LICENSE {} \; && \
		$(DIST_DIRS) cp ../README.md {} \; && \
		$(DIST_DIRS) tar -zcf helm-${VERSION}-{}.tar.gz {} \; && \
		$(DIST_DIRS) zip -r helm-${VERSION}-{}.zip {} \; \
	)

.PHONY: fetch-dist
fetch-dist:
	mkdir -p _dist
	cd _dist && \
	for obj in ${TARGET_OBJS} ; do \
		curl -sSL -o helm-${VERSION}-$${obj} https://get.helm.sh/helm-${VERSION}-$${obj} ; \
	done

.PHONY: sign
sign:
	for f in _dist/*.{gz,zip,sha256} ; do \
		gpg --armor --detach-sign $${f} ; \
	done

.PHONY: checksum
checksum:
	for f in _dist/*.{gz,zip} ; do \
		shasum -a 256 "$${f}"  | awk '{print $$1}' > "$${f}.sha256" ; \
	done

# ------------------------------------------------------------------------------

.PHONY: clean
clean:
	@rm -rf $(BINDIR) ./_dist

.PHONY: info
info:
	 @echo "Version:           ${VERSION}"
	 @echo "Git Tag:           ${GIT_TAG}"
	 @echo "Git Commit:        ${GIT_COMMIT}"
	 @echo "Git Tree State:    ${GIT_DIRTY}"<|MERGE_RESOLUTION|>--- conflicted
+++ resolved
@@ -1,15 +1,8 @@
-<<<<<<< HEAD
-BINDIR     := $(CURDIR)/bin
-DIST_DIRS  := find * -type d -exec
-TARGETS    := darwin/amd64 linux/amd64 linux/386 linux/arm linux/arm64 linux/ppc64le linux/s390x windows/amd64
-BINNAME    ?= helm
-=======
 BINDIR      := $(CURDIR)/bin
 DIST_DIRS   := find * -type d -exec
-TARGETS     := darwin/amd64 linux/amd64 linux/386 linux/arm linux/arm64 linux/ppc64le windows/amd64
+TARGETS     := darwin/amd64 linux/amd64 linux/386 linux/arm linux/arm64 linux/ppc64le linux/s390x windows/amd64
 TARGET_OBJS ?= darwin-amd64.tar.gz darwin-amd64.tar.gz.sha256 linux-amd64.tar.gz linux-amd64.tar.gz.sha256 linux-386.tar.gz linux-386.tar.gz.sha256 linux-arm.tar.gz linux-arm.tar.gz.sha256 linux-arm64.tar.gz linux-arm64.tar.gz.sha256 linux-ppc64le.tar.gz linux-ppc64le.tar.gz.sha256 windows-amd64.zip windows-amd64.zip.sha256
 BINNAME     ?= helm
->>>>>>> bd8dbcac
 
 GOPATH        = $(shell go env GOPATH)
 DEP           = $(GOPATH)/bin/dep
