/*
Copyright The Helm Authors.

Licensed under the Apache License, Version 2.0 (the "License");
you may not use this file except in compliance with the License.
You may obtain a copy of the License at

    http://www.apache.org/licenses/LICENSE-2.0

Unless required by applicable law or agreed to in writing, software
distributed under the License is distributed on an "AS IS" BASIS,
WITHOUT WARRANTIES OR CONDITIONS OF ANY KIND, either express or implied.
See the License for the specific language governing permissions and
limitations under the License.
*/

package driver // import "helm.sh/helm/v4/pkg/storage/driver"

import (
	"errors"
	"fmt"

<<<<<<< HEAD
	rspb "helm.sh/helm/v3/pkg/release"
=======
	"github.com/pkg/errors"

	rspb "helm.sh/helm/v4/pkg/release/v1"
>>>>>>> eb6e240c
)

var (
	// ErrReleaseNotFound indicates that a release is not found.
	ErrReleaseNotFound = errors.New("release: not found")
	// ErrReleaseExists indicates that a release already exists.
	ErrReleaseExists = errors.New("release: already exists")
	// ErrInvalidKey indicates that a release key could not be parsed.
	ErrInvalidKey = errors.New("release: invalid key")
	// ErrNoDeployedReleases indicates that there are no releases with the given key in the deployed state
	ErrNoDeployedReleases = errors.New("has no deployed releases")
)

// StorageDriverError records an error and the release name that caused it
type StorageDriverError struct {
	ReleaseName string
	Err         error
}

func (e *StorageDriverError) Error() string {
	return fmt.Sprintf("%q %s", e.ReleaseName, e.Err.Error())
}

func (e *StorageDriverError) Unwrap() error { return e.Err }

func NewErrNoDeployedReleases(releaseName string) error {
	return &StorageDriverError{
		ReleaseName: releaseName,
		Err:         ErrNoDeployedReleases,
	}
}

// Creator is the interface that wraps the Create method.
//
// Create stores the release or returns ErrReleaseExists
// if an identical release already exists.
type Creator interface {
	Create(key string, rls *rspb.Release) error
}

// Updator is the interface that wraps the Update method.
//
// Update updates an existing release or returns
// ErrReleaseNotFound if the release does not exist.
type Updator interface {
	Update(key string, rls *rspb.Release) error
}

// Deletor is the interface that wraps the Delete method.
//
// Delete deletes the release named by key or returns
// ErrReleaseNotFound if the release does not exist.
type Deletor interface {
	Delete(key string) (*rspb.Release, error)
}

// Queryor is the interface that wraps the Get and List methods.
//
// Get returns the release named by key or returns ErrReleaseNotFound
// if the release does not exist.
//
// List returns the set of all releases that satisfy the filter predicate.
//
// Query returns the set of all releases that match the provided label set.
type Queryor interface {
	Get(key string) (*rspb.Release, error)
	List(filter func(*rspb.Release) bool) ([]*rspb.Release, error)
	Query(labels map[string]string) ([]*rspb.Release, error)
}

// Driver is the interface composed of Creator, Updator, Deletor, and Queryor
// interfaces. It defines the behavior for storing, updating, deleted,
// and retrieving Helm releases from some underlying storage mechanism,
// e.g. memory, configmaps.
type Driver interface {
	Creator
	Updator
	Deletor
	Queryor
	Name() string
}<|MERGE_RESOLUTION|>--- conflicted
+++ resolved
@@ -20,13 +20,7 @@
 	"errors"
 	"fmt"
 
-<<<<<<< HEAD
-	rspb "helm.sh/helm/v3/pkg/release"
-=======
-	"github.com/pkg/errors"
-
 	rspb "helm.sh/helm/v4/pkg/release/v1"
->>>>>>> eb6e240c
 )
 
 var (
