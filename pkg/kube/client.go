--- conflicted
+++ resolved
@@ -572,14 +572,10 @@
 			continue
 		}
 		if err := deleteResource(info, metav1.DeletePropagationBackground); err != nil {
-<<<<<<< HEAD
 			c.Logger().Debug("failed to delete resource", "namespace", info.Namespace, "name", info.Name, "kind", info.Mapping.GroupVersionKind.Kind, slog.Any("error", err))
-=======
-			slog.Debug("failed to delete resource", "namespace", info.Namespace, "name", info.Name, "kind", info.Mapping.GroupVersionKind.Kind, slog.Any("error", err))
 			if !apierrors.IsNotFound(err) {
 				updateErrors = append(updateErrors, fmt.Errorf("failed to delete resource %s: %w", info.Name, err))
 			}
->>>>>>> a3db5f56
 			continue
 		}
 		res.Deleted = append(res.Deleted, info)
